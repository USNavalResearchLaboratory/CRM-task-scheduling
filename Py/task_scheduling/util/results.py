--- conflicted
+++ resolved
@@ -290,142 +290,7 @@
     return l_ex_mc, t_run_mc
 
 
-<<<<<<< HEAD
-def evaluate_algorithms_mc(algorithms, problem_gen, n_mc=1, n_gen=1, train_args=None, solve=False, verbose=0,
-                           plotting=0, data_path=None, log_path=None):
-
-    if solve:
-        _opt = np.array([('BB Optimal', None, 1)], dtype=[('name', '<U16'), ('func', object), ('n_iter', int)])
-        algorithms = np.concatenate((_opt, algorithms))
-
-    _array_iter = np.array([tuple([np.nan] * alg['n_iter'] for alg in algorithms)] * n_gen,
-                           dtype=[(alg['name'], float, (alg['n_iter'],)) for alg in algorithms])
-
-    _array_mean = np.array([(np.nan,) * len(algorithms)] * n_gen, dtype=[(alg['name'], float) for alg in algorithms])
-
-    l_ex_iter = _array_iter.copy()
-    l_ex_mean = _array_mean.copy()
-
-    t_run_iter = _array_iter.copy()
-    t_run_mean = _array_mean.copy()
-
-    reuse_data = isinstance(problem_gen, Dataset) and problem_gen.repeat
-    if isinstance(problem_gen, Dataset):
-        n_gen_train = (train_args['n_batch_train'] + train_args['n_batch_val']) * train_args['batch_size']
-        n_gen_total = n_gen + n_gen_train
-        if problem_gen.repeat:
-            if n_gen_total > problem_gen.n_problems:
-                raise ValueError("Dataset cannot generate enough unique problems.")
-        else:
-            if n_gen_total * n_mc > problem_gen.n_problems:
-                raise ValueError("Dataset cannot generate enough unique problems.")
-
-    # Generate scheduling problems
-    for i_mc in range(n_mc):
-        print(f"MC iteration {i_mc + 1}/{n_mc}")
-
-        if reuse_data:
-            problem_gen.shuffle()  # random train/test split
-
-        # Reset/train supervised learner
-        learner = algorithms['func'][algorithms['name'].tolist().index('NN')]
-        reset_weights(learner.model)
-        learner.learn(**train_args)
-
-        for i_gen, out_gen in enumerate(problem_gen(n_gen, solve, verbose, data_path)):
-            if solve:
-                (tasks, ch_avail), solution_opt = out_gen
-            else:
-                tasks, ch_avail = out_gen
-                solution_opt = None
-
-            for name, func, n_iter in algorithms:
-                if verbose >= 2:
-                    print(f'  {name}', end='\n')
-                for iter_ in range(n_iter):  # perform new algorithm runs
-                    if verbose >= 3:
-                        print(f'    Iteration: {iter_ + 1}/{n_iter}', end='\r')
-
-                    # Run algorithm
-                    if name == 'BB Optimal':
-                        t_ex, ch_ex, t_run = solution_opt
-                    else:
-                        t_ex, ch_ex, t_run = timing_wrapper(func)(tasks, ch_avail)
-
-                    # Evaluate schedule
-                    check_valid(tasks, t_ex, ch_ex)
-                    l_ex = eval_loss(tasks, t_ex)
-
-                    l_ex_iter[name][i_gen, iter_] = l_ex
-                    t_run_iter[name][i_gen, iter_] = t_run
-
-                    if plotting >= 3:
-                        plot_schedule(tasks, t_ex, ch_ex, l_ex=l_ex, name=name, ax=None)
-
-                l_ex_mean[name][i_gen] = l_ex_iter[name][i_gen].mean()
-                t_run_mean[name][i_gen] = t_run_iter[name][i_gen].mean()
-
-                if verbose >= 2:
-                    print(f"    Avg. Loss: {l_ex_mean[name][i_gen]:.3f}"
-                          f"\n    Avg. Runtime: {t_run_mean[name][i_gen]:.3f} (s)")
-
-            if plotting >= 2:
-                _, ax_gen = plt.subplots(2, 1, num=f'Scheduling Problem: {i_gen + 1}', clear=True)
-                plot_task_losses(tasks, ax=ax_gen[0])
-                scatter_loss_runtime(t_run_iter[i_gen], l_ex_iter[i_gen], ax=ax_gen[1])
-
-    # Results
-    if plotting >= 1:
-        __, ax_results = plt.subplots(num='Results', clear=True)
-        scatter_loss_runtime(t_run_mean, l_ex_mean,
-                             ax=ax_results,
-                             # ax_kwargs={'title': f'Performance, {problem_gen.n_tasks} tasks'}
-                             )
-
-    if solve:  # relative to B&B
-        names = algorithms['name']
-
-        l_ex_mean_opt = l_ex_mean['BB Optimal'].copy()
-        l_ex_mean_rel = l_ex_mean.copy()
-        for name in names:
-            l_ex_mean_rel[name] -= l_ex_mean_opt
-            # l_ex_mean_rel[name] /= l_ex_mean_opt
-
-        if plotting >= 1:
-            __, ax_results_rel = plt.subplots(num='Results (Relative)', clear=True)
-            scatter_loss_runtime(t_run_mean, l_ex_mean_rel,
-                                 ax=ax_results_rel,
-                                 ax_kwargs={'ylabel': 'Excess Loss',
-                                            # 'title': f'Relative performance, {problem_gen.n_tasks} tasks',
-                                            }
-                                 )
-
-            __, ax_results_rel_no_bb = plt.subplots(num='Results (Relative, opt excluded)', clear=True)
-            scatter_loss_runtime(t_run_mean[names[1:]], l_ex_mean_rel[names[1:]],
-                                 ax=ax_results_rel_no_bb,
-                                 ax_kwargs={'ylabel': 'Excess Loss',
-                                            # 'title': f'Relative performance, {problem_gen.n_tasks} tasks',
-                                            }
-                                 )
-
-    if verbose >= 1:
-        _data = [[l_ex_mean[name].mean(), t_run_mean[name].mean()] for name in algorithms['name']]
-        df = pd.DataFrame(_data, index=pd.CategoricalIndex(algorithms['name']), columns=['Loss', 'Runtime'])
-        df_str = '\n' + df.to_markdown(tablefmt='github', floatfmt='.3f')
-
-        print(df_str)
-        if log_path is not None:
-            with open(log_path, 'a') as fid:
-                print(df_str, file=fid)
-
-    return l_ex_iter, t_run_iter
-
-
-
-#%% Runtime-limited operation
-=======
 #%% Runtime limited operation
->>>>>>> f3af75e3
 def evaluate_algorithms_runtime(algorithms, runtimes, problem_gen, n_gen=1, solve=False, verbose=0, plotting=0,
                                 save_path=None):
 
