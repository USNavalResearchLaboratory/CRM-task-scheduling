--- conflicted
+++ resolved
@@ -172,24 +172,14 @@
 plt.style.use('seaborn')
 
 SEED = 12345
-<<<<<<< HEAD
-
-
-=======
-
-
->>>>>>> 946b951e
+
+
 #%% Define scheduling problem and algorithms
 
 # problem_gen = problem_gens.Random.discrete_relu_drop(n_tasks=8, n_ch=1, rng=seed)
 problem_gen = problem_gens.Dataset.load('../data/schedules/discrete_relu_c1t8', shuffle=True, repeat=True, rng=SEED)
-<<<<<<< HEAD
-
-
-=======
-
-
->>>>>>> 946b951e
+
+
 #%% Algorithms
 env_params = {
     'features': None,  # defaults to task parameters
@@ -255,12 +245,7 @@
     #                                                                rng=RNGMix.make_rng(SEED))), 1),
     ('Random', partial(random_sequencer, rng=SEED), 10),
     ('ERT', earliest_release, 10),
-<<<<<<< HEAD
-    *((f'MCTS: c={c}, t={t}', partial(mcts, max_runtime=.002, c_explore=c, visit_threshold=t, rng=SEED), 10)
-      for c, t in product([.035], [15])),
-=======
     ('MCTS', partial(mcts, max_runtime=1e-3, c_explore=.05, visit_threshold=5, rng=SEED), 10),
->>>>>>> 946b951e
     ('Lit Policy', LitScheduler(env, LitModule(), learn_params=learn_params_pl, valid_fwd=True), 10),
 ], dtype=[('name', '<U32'), ('func', object), ('n_iter', int)])
 
